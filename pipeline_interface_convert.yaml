--- conflicted
+++ resolved
@@ -6,11 +6,7 @@
   {pipeline.path} --srr {sample.SRR_files}
   {% if sample.SRX is defined %} --sample-name {sample.SRX} {% endif %}
   {% if project.fqfolder is defined %} --fqfolder {project.fqfolder} {% endif %}
-<<<<<<< HEAD
-  -O {looper.output_dir}
-=======
   -O {looper.results_subdir}
->>>>>>> 5ab10636
 compute:
   bulker_crate: databio/sra_convert
   size_dependent_variables: resources.tsv