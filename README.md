# geofetch

Given one or more GEO or SRA accessions, `geofetch` can 1) download either raw or processed data from either GEO or SRA and 2) produce a standardized [PEP](http://pepkit.github.io) sample annotation sheet of public metadata. This makes it really easy to run [looper](https://pepkit.github.io/docs/looper/)-compatible pipelines on public datasets by handling data acquisition and metadata formatting and standardization for you.

This project is still pre-release, but it is completely functional. However, some things may change in the near future.

## Overview

geofetch has two components:

1. `geofetch/geofetch.py` - A python script that downloads metadata and produces PEP-compatible sample annotation files, and downloads `.sra` files (or processed data from GEO if requested).
2. `sra_convert/sra_convert.py` - A [pypiper](http://pypiper.readthedocs.io) pipeline that converts SRA files into BAM files.


## How to build a PEP from SRA or GEO data

1. Set environment variables for `$SRARAW` (where `.sra` files will live) and `$SRABAM` (where `.bam` files will live). `geofetch` will use these environment variables to automatically know where to store the `.sra` and `.bam` files.

2. Download SRA data using `geofetch.py`. To see full options, see the help menu with:

	```
	python geofetch.py -h
	```
	
	In most basic mode, you run it like:

	```
	python geofetch.py -i GSE#####
	```

	This will do 2 things:

	1. download all `.sra` files from `GSE#####` into your `$SRARAW` folder.
	2. produce a sample annotation sheet (currently called `annocomb_GSE#####.csv` in your `$SRAMETA` folder), which is what you will use as part of your PEP.

	You can see details below about how to pass multiple GSE accessions, or limit the GSM samples within a GSE instead of downloading all of them.

3. With `.sra` data downloaded, we now need to convert these files into a more usable format (`.bam`). Build a configuration file (see `sra_convert/example/project_config.yaml` for example) and point the `sample_annotation` to the annotation file produced by earlier `geofetch.py`.

If your project contains some samples that had sequencing reads split across multiple files, then we will need to do one extra step: Make sure the `sample_subannotation` attribute is correctly pointing to the subannotation file produced by `geofetch`.

4. Run the `sra_convert` pipeline using `looper` by running this command:

```
<<<<<<< HEAD
looper run project_config.yaml --lumpn 5
=======
looper run project_config.yaml --lump 5
>>>>>>> 874e9660
```

## Setting data download location with `sratools`

`geofetch` is using the `sratoolkit` to download raw data from SRA -- which means it's stuck with the [default path for downloading SRA data](http://databio.org/posts/downloading_sra_data.html), which I've written about. So before you run `geofetch`, make sure you have set up your download location to the correct place. In our group, we use a shared group environment variable called `${SRARAW}`, which points to a shared folder where the whole group has access to downloaded SRA data. You can point the `sratoolkit` (and therefore `geofetch`) to use that location with this one-time configuration code:


```
echo "/repository/user/main/public/root = \"$SRARAW\"" > ${HOME}/.ncbi/user-settings.mkfg
```

<<<<<<< HEAD
## Details for `geofetch.py`

Fetch data and metadata from GEO and SRA.

This script will download either raw SRA data from SRA or processed GEO data
from GEO, given a GEO accession. It wants a GSE number, which can be passed
directly on the command line, or you can instead provide a file with a list of
GSE accessions. By default it will download all the samples in that accession,
but you can limit this by creating a long-format file with GSM numbers
specifying which individual samples to include. If the second column is
included, a third column may also be included and will be used as the
sample_name; otherwise, the sample will be named according to the GEO
Sample_title field. Any columns after the third will be ignored.

The 1, 2, or 3-column input file would look like this:
GSE123	GSM####	Sample1
GSE123	GSM####	Sample2
GSE123	GSM####
GSE456

This will download 3 particular GSM experiments from GSE123, and everything from
GSE456. It will name the first two samples Sample1 and Sample2, and the third,
plus any from GSE456, will have names according to GEO metadata.

In addition to downloading the files (using the `sratoolkit`), this script also
produces an annotation metadata file for use as input to alignment pipelines. By
default, multiple Runs (SRR) in an Experiment (SRX) will be treated as samples
to combine, but this can be changed with a command-line argument.

Metadata output:
For each GSE input accession (ACC),
- GSE_ACC#.soft a SOFT file (annotating the experiment itself)
- GSM_ACC#.soft a SOFT file (annotating the samples within the experiment)
- SRA_ACC#.soft a CSV file (annotating each SRA Run, retrieved from GSE->GSM->SRA)

In addition, a single combined metadata file ("annoComb") for the whole input,
including SRA and GSM annotations for each sample. Here, "combined" means that it will have
rows for every sample in every GSE included in your input. So if you just gave a single GSE,
then the combined file is the same as the GSE file. If any "merged" samples exist
(samples for which there are multiple SRR Runs for a single SRX Experiment), the
script will also produce a merge table CSV file with the relationships between
SRX and SRR.

The way this works: Starting from a GSE, select a subset of samples (GSM Accessions) provided, 
and then obtain the SRX identifier for each of these from GEO. Now, query SRA for these SRX 
accessions and get any associated SRR accessions. Finally, download all of these SRR data files.
=======
If the `.ncbi` folder does not exist in your home directory, you can just make a folder `.ncbi` with an empty file `user-settings.mkfg` and follow the same command above.
>>>>>>> 874e9660
<|MERGE_RESOLUTION|>--- conflicted
+++ resolved
@@ -42,11 +42,7 @@
 4. Run the `sra_convert` pipeline using `looper` by running this command:
 
 ```
-<<<<<<< HEAD
 looper run project_config.yaml --lumpn 5
-=======
-looper run project_config.yaml --lump 5
->>>>>>> 874e9660
 ```
 
 ## Setting data download location with `sratools`
@@ -57,8 +53,8 @@
 ```
 echo "/repository/user/main/public/root = \"$SRARAW\"" > ${HOME}/.ncbi/user-settings.mkfg
 ```
+If the `.ncbi` folder does not exist in your home directory, you can just make a folder `.ncbi` with an empty file `user-settings.mkfg` and follow the same command above.
 
-<<<<<<< HEAD
 ## Details for `geofetch.py`
 
 Fetch data and metadata from GEO and SRA.
@@ -104,7 +100,4 @@
 
 The way this works: Starting from a GSE, select a subset of samples (GSM Accessions) provided, 
 and then obtain the SRX identifier for each of these from GEO. Now, query SRA for these SRX 
-accessions and get any associated SRR accessions. Finally, download all of these SRR data files.
-=======
-If the `.ncbi` folder does not exist in your home directory, you can just make a folder `.ncbi` with an empty file `user-settings.mkfg` and follow the same command above.
->>>>>>> 874e9660
+accessions and get any associated SRR accessions. Finally, download all of these SRR data files.